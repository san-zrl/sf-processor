--- conflicted
+++ resolved
@@ -4,7 +4,6 @@
 // Authors:
 // Frederico Araujo <frederico.araujo@ibm.com>
 // Teryl Taylor <terylt@ibm.com>
-// Andreas Schade <san@zurich.ibm.com>
 //
 // Licensed under the Apache License, Version 2.0 (the "License");
 // you may not use this file except in compliance with the License.
@@ -21,65 +20,37 @@
 package exporter
 
 import (
-<<<<<<< HEAD
-	"bytes"
-	"context"
-	"crypto/sha256"
-	"crypto/tls"
-	"encoding/hex"
-	"fmt"
-	netmod "net"
-	"net/http"
-	"os"
-=======
 	"errors"
->>>>>>> dc5389ac
 	"sync"
 	"time"
 
-	syslog "github.com/RackSec/srslog"
-	elasticsearch "github.com/elastic/go-elasticsearch/v8"
-	estransport "github.com/elastic/go-elasticsearch/v8/estransport"
-	esutil "github.com/elastic/go-elasticsearch/v8/esutil"
-
 	"github.com/sysflow-telemetry/sf-apis/go/logger"
 	"github.com/sysflow-telemetry/sf-apis/go/plugins"
-<<<<<<< HEAD
-	"github.com/sysflow-telemetry/sf-apis/go/sfgo"
+	"github.com/sysflow-telemetry/sf-processor/core/exporter/commons"
+	"github.com/sysflow-telemetry/sf-processor/core/exporter/encoders"
+	"github.com/sysflow-telemetry/sf-processor/core/exporter/transports"
 	"github.com/sysflow-telemetry/sf-processor/core/policyengine/engine"
-=======
-	"github.ibm.com/sysflow/sf-processor/core/policyengine/engine"
->>>>>>> dc5389ac
 )
 
 const (
 	pluginName string = "exporter"
 )
 
-// Exporter defines a syslogger plugin.
+var codecs = make(map[commons.Format]encoders.EncoderFactory)
+var protocols = make(map[commons.Transport]transports.TransportProtocolFactory)
+
+// Exporter defines a telemetry export plugin.
 type Exporter struct {
-<<<<<<< HEAD
-	recs    []*engine.Record
-	counter int
-	sysl    *syslog.Writer
-	es      *elasticsearch.Client
-	sa      *SAClient
-	config  Config
-=======
-	recs             []*engine.Record
-	counter          int
-	sysl             *syslog.Writer
-	config           Config
-	exporter         *JSONExporter
-	exportProto      ExportProtocol
-	exportProtoCache map[string]interface{}
->>>>>>> dc5389ac
+	config    commons.Config
+	encoder   encoders.Encoder
+	transport transports.TransportProtocol
+	recs      []*engine.Record
+	counter   int
 }
 
 // NewExporter creates a new plugin instance.
 func NewExporter() plugins.SFProcessor {
-	e := &Exporter{exportProtoCache: make(map[string]interface{})}
-	return e
+	return &Exporter{}
 }
 
 // GetName returns the plugin name.
@@ -92,87 +63,53 @@
 	pc.AddProcessor(pluginName, NewExporter)
 }
 
-// AddExportProtocol registers an export protocol object with the Exporter
-func (s *Exporter) AddExportProtocol(protoName string, ep interface{}) {
-	s.exportProtoCache[protoName] = ep
+// registerCodecs register encoders for exporting processor data.
+func (s *Exporter) registerCodecs() {
+	(&encoders.JSONEncoder{}).Register(codecs)
+	(&encoders.ECSEncoder{}).Register(codecs)
 }
 
-func (s *Exporter) initProtos() {
-	(&SyslogProto{}).Register(s)
-	(&TerminalProto{}).Register(s)
-	(&TextFileProto{}).Register(s)
-	(&NullProto{}).Register(s)
-
+// registerExportProtocols register transport protocols for exporting processor data.
+func (s *Exporter) registerExportProtocols() {
+	(&transports.SyslogProto{}).Register(protocols)
+	(&transports.TerminalProto{}).Register(protocols)
+	(&transports.TextFileProto{}).Register(protocols)
+	(&transports.NullProto{}).Register(protocols)
 }
 
 // Init initializes the plugin with a configuration map and cache.
 func (s *Exporter) Init(conf map[string]interface{}) error {
 	var err error
-<<<<<<< HEAD
-	s.config, err = CreateConfig(conf)
+
+	// register encoders
+	s.registerCodecs()
+
+	// register export protocols
+	s.registerExportProtocols()
+
+	// create and read config object
+	s.config, err = commons.CreateConfig(conf)
 	if err != nil {
 		return err
 	}
-	if s.config.Export == FileExport {
-		os.Remove(s.config.Path)
-	} else if s.config.Export == SyslogExport {
-		raddr := fmt.Sprintf("%s:%d", s.config.Host, s.config.Port)
-		if s.config.Proto == TCPTLSProto {
-			// TODO: verify connection with given trust certifications
-			nopTLSConfig := &tls.Config{InsecureSkipVerify: true}
-			s.sysl, err = syslog.DialWithTLSConfig("tcp+tls", raddr, syslog.LOG_ALERT|syslog.LOG_DAEMON, s.config.Tag, nopTLSConfig)
-		} else {
-			s.sysl, err = syslog.Dial(s.config.Proto.String(), raddr, syslog.LOG_ALERT|syslog.LOG_DAEMON, s.config.Tag)
-		}
-		if err == nil {
-			s.sysl.SetFormatter(syslog.RFC5424Formatter)
-			if s.config.LogSource != sfgo.Zeros.String {
-				s.sysl.SetHostname(s.config.LogSource)
-			}
-		}
-	} else if s.config.Export == ESExport {
-		cfg := elasticsearch.Config{
-			Addresses: s.config.ESAddresses,
-			Username:  s.config.ESUsername,
-			Password:  s.config.ESPassword,
-			Transport: &http.Transport{
-				//MaxIdleConnsPerHost:   10,
-				//ResponseHeaderTimeout: time.Second,
-				DialContext: (&netmod.Dialer{Timeout: time.Second}).DialContext,
-				TLSClientConfig: &tls.Config{
-					//MinVersion: tls.VersionTLS11,
-					InsecureSkipVerify: true,
-					//Certificates: []tls.Certificate{cert},
-					//RootCAs:      caCertPool,
-					// ...
-				},
-			},
-			//CACert:    ioutil.ReadFile("path/to/ca.crt"),
-			Logger: &estransport.JSONLogger{Output: os.Stdout},
-			//Logger:    &estransport.ColorLogger{ Output: os.Stdout, EnableRequestBody: true },
-		}
 
-		s.es, err = elasticsearch.NewClient(cfg)
-		if err == nil {
-			logger.Info.Printf("Successfully created ES client for endpoints: %v", cfg.Addresses)
-		}
-	} else if s.config.Export == SAExport {
-		s.sa = NewSAClient(s.config)
-=======
-	s.config = CreateConfig(conf)
-	s.initProtos()
-	if val, ok := s.exportProtoCache[s.config.Export.String()]; ok {
-		funct := val.(func() ExportProtocol)
-		s.exportProto = funct()
-		err = s.exportProto.Init(conf)
+	// initialize encoder
+	if createCodec, ok := codecs[s.config.Format]; ok {
+		s.encoder = createCodec(s.config)
+	} else {
+		return errors.New("Unable to find encoder for " + s.config.Format.String())
+	}
+
+	// initiliaze transport protocol
+	if createTransport, ok := protocols[s.config.Transport]; ok {
+		s.transport = createTransport(s.config)
+		err = s.transport.Init()
 		if err != nil {
 			return err
 		}
 	} else {
-		return errors.New("Unable to find export protocol: " + s.config.Export.String())
->>>>>>> dc5389ac
+		return errors.New("Unable to find transport protocol for " + s.config.Transport.String())
 	}
-	s.exporter = NewJSONExporter(s.exportProto, s.config)
 
 	return err
 }
@@ -188,7 +125,8 @@
 	defer ticker.Stop()
 	lastFlush := time.Now()
 
-	logger.Trace.Printf("Starting Exporter in mode %s with channel capacity %d", s.config.Export.String(), cap(record))
+	logger.Trace.Printf("Starting exporter in mode %s with channel capacity %d", s.config.Transport.String(), cap(record))
+
 RecLoop:
 	for {
 		select {
@@ -196,7 +134,7 @@
 			if ok {
 				s.counter++
 				s.recs = append(s.recs, fc)
-				if s.counter >= s.config.EventBuffer {
+				if s.counter > s.config.EventBuffer {
 					s.process()
 					s.recs = s.recs[:0]
 					s.counter = 0
@@ -219,95 +157,20 @@
 	}
 }
 
-func (s *Exporter) process() {
-	if s.config.ExpType == BatchType {
-<<<<<<< HEAD
-		return CreateOffenses(s.recs, s.config)
-	}
-	return CreateTelemetryRecords(s.recs, s.config)
-}
-
-func (s *Exporter) export(events []Event) {
-	if s.config.Format == JSONFormat || s.config.Format == ECSFormat {
-		s.exportAsJSON(events)
-	}
-}
-
-func (s *Exporter) exportAsJSON(events []Event) {
-	switch s.config.Export {
-	case StdOutExport:
-		for _, evt := range events {
-			fmt.Println(evt.ToJSONStr())
+func (s *Exporter) process() error {
+	for _, r := range s.recs {
+		data, err := s.encoder.Encode(r)
+		if err != nil {
+			return err
 		}
-	case SyslogExport:
-		for _, evt := range events {
-			if err := s.sysl.Alert(evt.ToJSONStr()); err != nil {
-				logger.Error.Println("Can't export to syslog:\n", err)
-				break
+		if data != nil {
+			err = s.transport.Export(data)
+			if err != nil {
+				return err
 			}
 		}
-	case FileExport:
-		f, err := os.OpenFile(s.config.Path, os.O_APPEND|os.O_CREATE|os.O_WRONLY, 0644)
-=======
-		err := s.exporter.ExportOffenses(s.recs)
->>>>>>> dc5389ac
-		if err != nil {
-			logger.Error.Println("Error exporting events: " + err.Error())
-		}
-	} else {
-		err := s.exporter.ExportTelemetryRecords(s.recs)
-		if err != nil {
-			logger.Error.Println("Error exporting events: " + err.Error())
-		}
-	case ESExport:
-		logger.Info.Printf("Bulk size: %d events", len(events))
-		ctx := context.Background()
-		bi, err := esutil.NewBulkIndexer(esutil.BulkIndexerConfig{
-			Index:         s.config.ESIndex,
-			Client:        s.es,
-			NumWorkers:    s.config.ESNumWorkers,   // default: 0 (= number of CPUs)
-			FlushBytes:    s.config.ESFlushBuffer,  // default: 5M
-			FlushInterval: s.config.ESFlushTimeout, // default: 30s
-		})
-		if err != nil {
-			logger.Error.Printf("Failed to create bulk indexer: %s", err)
-			return
-		}
-		start := time.Now().UTC()
-		for _, evt := range events {
-			err = bi.Add(ctx, esutil.BulkIndexerItem{
-				Action:     "create",
-				DocumentID: evt.ID(),
-				Body:       bytes.NewReader(evt.ToJSON()),
-				OnFailure: func(ctx context.Context, item esutil.BulkIndexerItem, res esutil.BulkIndexerResponseItem, err error) {
-					if err != nil {
-						logger.Error.Print(err)
-					} else {
-						logger.Error.Printf("%s: %s", res.Error.Type, res.Error.Reason)
-					}
-				},
-			})
-			if err != nil {
-				logger.Error.Printf("Failed to add document: %s", err)
-			}
-		}
-		if err := bi.Close(ctx); err != nil {
-			logger.Error.Printf("Failed to close bulk indexer: %s", err)
-			return
-		}
-		duration := time.Since(start)
-		biStats := bi.Stats()
-		v := 1000.0 * float64(biStats.NumAdded) / float64(duration/time.Millisecond)
-		logger.Info.Printf("add=%d\tflush=%d\tfail=%d\treqs=%d\tdur=%-6s\t%6d recs/s",
-			biStats.NumAdded, biStats.NumFlushed, biStats.NumFailed, biStats.NumRequests,
-			duration.Truncate(time.Millisecond), int64(v))
-	case SAExport:
 	}
-}
-
-func Sha256Hex(val []byte) string {
-	hash := sha256.Sum256(val)
-	return hex.EncodeToString(hash[0:sha256.Size])
+	return nil
 }
 
 // SetOutChan sets the output channel of the plugin.
@@ -316,8 +179,5 @@
 // Cleanup tears down plugin resources.
 func (s *Exporter) Cleanup() {
 	logger.Trace.Println("Exiting ", pluginName)
-	s.exportProto.Cleanup()
-}
-
-// This function is not run when module is used as a plugin.
-func main() {}+	s.transport.Cleanup()
+}